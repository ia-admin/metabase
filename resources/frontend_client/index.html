<!DOCTYPE html>
<html lang="en" ng-app="corvus" class="no-js">
<head>
    <meta charset="utf-8" />
    <meta http-equiv="X-UA-Compatible" content="IE=edge" />
    <meta name="viewport" content="width=device-width, initial-scale=1, maximum-scale=1, user-scalable=no, minimal-ui" />
    <meta name="apple-mobile-web-app-capable" content="yes" />
    <meta name="apple-mobile-web-app-status-bar-style" content="black-translucent" />
    <title>Metabase</title>
    <link href="/app/bower_components/angular-xeditable/dist/css/xeditable.css" rel="stylesheet" />
    <link href="/app/bower_components/angular-gridster/dist/angular-gridster.min.css" rel="stylesheet" />
    <link href="/app/bower_components/react-date-picker/react-datepicker.css" rel="stylesheet" />
    <link href="/app/bower_components/dc.js/dc.css" rel="stylesheet" />
    <link rel="stylesheet" href="/app/dist/corvus.css" />
    <script src="/app/bower_components/angular/angular.min.js"></script>
</head>

<body ng-controller="Corvus">
<div ng-controller="Nav" ng-if="user" ng-cloak>
    <nav class="CoreNav clearfix" ng-show="nav == 'main'">
        <div class="col col-sm-12">
            <div class="NavItem Dropdown float-left" dropdown on-toggle="toggled(open)">
                <span class="NavItem-text" ng-bind="currentOrg.name"></span>
            <span dropdown-toggle ng-if="user.is_multi_org">
              <cv-chevron-down-icon width="8px" height="8px"></cv-chevron-down-icon>
            </span>
                <ul class="Dropdown-content">
                    <li ng-repeat="organization in userMemberOf">
                        <a class="link block py1" href="#" ng-click="changeCurrOrg(organization.slug)">{{organization.name}}</a>
                    </li>
                </ul>
<<<<<<< HEAD
              </li>
            </ul>
          </div>
        </nav>

        <nav class="SetupNav" ng-show="nav == 'setup'">
            <div class="SetupWrapper py4">
                <span class="SetupOrg">
                    {{currentOrg.name}}
                </span>
                <span class="SetupUser float-right Dropdown" dropdown on-toggle="toggled(open)">
                    <div dropdown-toggle>
                        {{user.email}}
                        <cv-chevron-down-icon class="ml1" width="10px" height="10px"></cv-chevron-down-icon>
                      </div>
                    <ul class="Dropdown-content right">
                      <li class="" ><a class="link" href="/auth/logout" target="_self">Logout</a></li>
                    </ul>
                </span>
            </div>
        </nav>

        <nav ng-show="nav == 'admin'">
          <div class="border-bottom bg-white py1">
            <div class="wrapper">
              <label class="Select" ng-if="user.is_multi_org">
                <select ng-change="changeCurrOrg(currentOrgSlug)" ng-model="currentOrgSlug" ng-options="organization.slug as organization.name for organization in userAdminOf"></select>
                </select>
              </label>
              <a cv-org-href="/admin/">
                <h3 class="AdminPageTitle my2 inline-block">
                    <span ng-if="!user.is_multi_org">{{currentOrg.name}} - </span>Admin
                </h3>
              </a>
              <div class="mx1 my2 float-right">
                <a class="inline-block" cv-org-href="/">Exit Admin</a>
              </div>
=======
>>>>>>> 5a1638f8
            </div>
            <ul class="float-left ml4">
                <li class="inline-block">
                    <a class="NavItem NavItem-withIcon" cv-org-href="/dash/" selectable-nav-item="dashboards">
                        <div class="IconWrapper">
                            <cv-dashboards-icon></cv-dashboards-icon>
                        </div>
                        <span class="NavItem-text">Dashboards</span>
                    </a>
                </li>
                <li class="inline-block">
                    <a class="NavItem NavItem-withIcon" cv-org-href="/card/" selectable-nav-item="cards">
                        <div class="IconWrapper">
                            <cv-cards-icon></cv-cards-icon>
                        </div>
                        <span class="NavItem-text">Cards</span>
                    </a>
                </li>
                <li class="inline-block">
                    <a class="NavItem NavItem-withIcon" cv-org-href="/explore/" selectable-nav-item="explore">
                        <div class="IconWrapper">
                            <cv-explore-icon></cv-explore-icon>
                        </div>
                        <span class="NavItem-text">Explore</span>
                    </a>
                </li>
            </ul>
            <ul class="float-right">
                <li class="SearchNav NavItem mr4" selectable-nav-item="search">
                    <form class="Search" ng-submit="submit()" ng-controller="SearchBox">
                        <input class="Search-field" type="text" placeholder="Search" ng-model="searchText">
                        <a class="Search-button">
                            <cv-search-icon width="16px" height="16px" ng-click="submit()"></cv-search-icon>
                        </a>
                    </form>
                </li>
                <li class="Dropdown inline-block" dropdown on-toggle="toggled(open)">
                    <a class="NavItem" selectable-nav-item="settings" dropdown-toggle>
                        <span class="NavItem-text" ng-if="!user.first_name">Me</span>
                        <span class="NavItem-text" ng-if="user.first_name">{{user.first_name}}</span>
                        <cv-chevron-down-icon width="8px" height="8px"></cv-chevron-down-icon>
                    </a>
                    <ul class="Dropdown-content right">
                        <li class="" ><a class="link" href="/user/edit_current">Account Settings</a></li>
                        <li class="" ><a class="link" ng-if="userIsAdmin" cv-org-href="/admin/">Admin</a></li>
                        <li class="" ><a class="link" href="/auth/logout">Logout</a></li>
                    </ul>
                </li>
            </ul>
        </div>
    </nav>

    <nav ng-show="nav == 'admin'">
        <div class="border-bottom bg-white py1">
            <div class="wrapper">
                <label class="Select" ng-if="user.is_multi_org">
                    <select ng-change="changeCurrOrg(currentOrgSlug)" ng-model="currentOrgSlug" ng-options="organization.slug as organization.name for organization in userAdminOf"></select>
                    </select>
                </label>
                <a cv-org-href="/admin/">
                    <h3 class="AdminPageTitle my2 inline-block">
                        <span ng-if="!user.is_multi_org">{{currentOrg.name}} - </span>Admin
                    </h3>
                </a>
                <div class="mx1 my2 float-right">
                    <a class="inline-block" cv-org-href="/">Exit Admin</a>
                </div>
            </div>
        </div>
    </nav>
    <nav class="my4 col col-sm-3" ng-show="nav == 'admin'">
        <ul class="CoreNav">
            <li>
                <a class="NavItem" cv-org-href="/admin/">Organization</a>
            </li>
            <li>
                <a class="NavItem" cv-org-href="/admin/people/">People</a>
            </li>
            <li>
                <a class="NavItem" cv-org-href="/admin/databases">Databases</a>
            </li>
            <li>
                <a class="NavItem" cv-org-href="/admin/datasets">Datasets</a>
            </li>
            <li>
                <a class="NavItem" cv-org-href="/admin/emailreport/">Email Reports</a>
            </li>
            <li>
                <a class="NavItem" cv-org-href="/admin/query/run/">Query</a>
                <ul class="ContextNav">
                    <li>
                        <a class="NavItem" cv-org-href="/admin/query/run">Run Query</a>
                    </li>
                    <li>
                        <a class="NavItem" cv-org-href="/admin/query/">Saved Queries</a>
                    </li>
                </ul>
            </li>
            <li>
                <a class="NavItem" cv-org-href="/admin/search">Search</a>
            </li>
            <li ng-if="user.is_superuser">
                <a class="NavItem" cv-org-href="/admin/settings">Settings</a>
            </li>
        </ul>
    </nav>

    <nav ng-show="nav == 'superadmin'">
        <div class="border-bottom bg-white py1">
            <div class="wrapper clearfix">
                <div class="mx1 my2 float-right">
                    <a class="inline-block" href="/">Exit</a>
                </div>
                <h3 class="AdminPageTitle my2">Site Administration</h3>
            </div>
        </div>
    </nav>
    <nav class="my4 col col-sm-3" ng-show="nav == 'superadmin'">
        <ul class="CoreNav">
            <li>
                <a class="NavItem NavItem--large" href="/superadmin/">Global Settings</a>
            </li>
            <li>
                <a class="NavItem NavItem--large" href="/superadmin/organization/">Organizations</a>
            </li>
        </ul>
    </nav>
</div>

<div class="MainContent">
    <div ng-view></div>
</div>
</body>

<!-- JS INCLUDES -->

  <script src="/app/bower_components/react/react-with-addons.js"></script>
  <script src="/app/bower_components/react-onclickoutside/index.js"></script>
  <script src="/app/bower_components/moment/min/moment.min.js"></script>
  <script src="/app/bower_components/tether/tether.min.js"></script>
  <script src="/app/bower_components/react-date-picker/react-datepicker.js"></script>

  <script src="/app/dist/query_builder.js" type="text/javascript"></script>

<script src="/app/bower_components/jquery/dist/jquery.min.js"></script>
<script src="/app/bower_components/underscore/underscore.js"></script>
<script src="/app/bower_components/fastclick/lib/fastclick.js"></script>

<script src="/app/bower_components/angular-route/angular-route.min.js"></script>
<script src="/app/bower_components/angular-resource/angular-resource.min.js"></script>
<script src="/app/bower_components/angular-cookies/angular-cookies.min.js"></script>
<script src="/app/bower_components/angular-animate/angular-animate.min.js"></script>
<script src="/app/bower_components/angular-sanitize/angular-sanitize.min.js"></script>
<script src="/app/bower_components/angular-xeditable/dist/js/xeditable.js"></script>
<script src="/app/bower_components/angular-cookie/angular-cookie.min.js"></script>
<script src="/app/bower_components/javascript-detect-element-resize/detect-element-resize.js"></script>
<script src="/app/bower_components/angular-gridster/src/angular-gridster.js"></script>
<script src="/app/bower_components/angular-bootstrap/ui-bootstrap-tpls.min.js"></script>
<script src="/app/bower_components/angular-http-auth/src/http-auth-interceptor.js"></script>
<script src="/app/bower_components/ace-builds/src-min-noconflict/ace.js"></script>
<script src="/app/bower_components/ace-builds/src-min-noconflict/mode-sql.js"></script>
<script src="/app/bower_components/ace-builds/src-min-noconflict/ext-language_tools.js"></script>
<script src="/app/bower_components/angular-ui-ace/ui-ace.js"></script>
<script src="/app/bower_components/angularytics/dist/angularytics.min.js"></script>
<script src="/app/bower_components/ng-sortable/dist/ng-sortable.min.js"></script>
<script src="/app/bower_components/angular-readable-time/angular-readable-time.min.js"></script>

<script src="/app/bower_components/d3/d3.min.js"></script>
<script src="/app/bower_components/crossfilter/crossfilter.min.js"></script>
<script src="/app/bower_components/dc.js/dc.min.js"></script>

<script src="/app/js/google_maps.js"></script>

<!-- global app -->
<script src="/app/app.js"></script>
<script src="/app/services.js"></script>
<script src="/app/controllers.js"></script>
<script src="/app/filters.js"></script>
<script src="/app/directives.js"></script>
<script src="/app/auth/auth.module.js"></script>
<script src="/app/auth/auth.controllers.js"></script>

<!-- components and shared bits -->

<script src="/app/annotation/annotation.services.js"></script>
<script src="/app/annotation/annotation.directives.js"></script>
<script src="/app/metabase/metabase.services.js"></script>

<script src="/app/components/components.module.js"></script>
<script src="/app/components/core_nav/core_nav.js"></script>
<script src="/app/components/workspace/workspace.js"></script>
<script src="/app/components/icons/icons.js"></script>

<!-- superadmin section -->
<script src="/app/superadmin/index/index.module.js"></script>
<script src="/app/superadmin/index/index.controllers.js"></script>
<script src="/app/superadmin/index/index.services.js"></script>
<script src="/app/superadmin/organization/organization.module.js"></script>
<script src="/app/superadmin/organization/organization.controllers.js"></script>

<!-- admin section -->
<script src="/app/admin/admin.controllers.js"></script>
<script src="/app/admin/databases/databases.module.js"></script>
<script src="/app/admin/databases/databases.controllers.js"></script>
<script src="/app/admin/datasets/datasets.module.js"></script>
<script src="/app/admin/datasets/datasets.controllers.js"></script>
<script src="/app/admin/datasets/datasets.directives.js"></script>
<script src="/app/admin/emailreport/emailreport.module.js"></script>
<script src="/app/admin/emailreport/emailreport.controllers.js"></script>
<script src="/app/admin/emailreport/emailreport.services.js"></script>
<script src="/app/admin/people/people.module.js"></script>
<script src="/app/admin/people/people.controllers.js"></script>
<script src="/app/admin/people/people.directives.js"></script>
<script src="/app/admin/query/query.module.js"></script>
<script src="/app/admin/query/query.controllers.js"></script>
<script src="/app/admin/query/query.services.js"></script>
<script src="/app/admin/annotation/annotation.module.js"></script>
<script src="/app/admin/annotation/annotation.controllers.js"></script>
<script src="/app/admin/search/search.module.js"></script>
<script src="/app/admin/search/search.controllers.js"></script>

<!-- main app -->
<script src="/app/card/card.module.js"></script>
<script src="/app/card/card.controllers.js"></script>
<script src="/app/card/card.services.js"></script>
<script src="/app/card/card.directives.js"></script>
<script src="/app/card/card.charting.js"></script>
<script src="/app/dashboard/dashboard.module.js"></script>
<script src="/app/dashboard/dashboard.controllers.js"></script>
<script src="/app/dashboard/dashboard.services.js"></script>
<script src="/app/dashboard/dashboard.directives.js"></script>
<script src="/app/explore/explore.module.js"></script>
<script src="/app/explore/explore.controllers.js"></script>
<script src="/app/explore/explore.directives.js"></script>
<script src="/app/explore/explore.services.js"></script>
<script src="/app/user/user.module.js"></script>
<script src="/app/user/user.controllers.js"></script>
<script src="/app/user/user.directives.js"></script>
<script src="/app/search/search.module.js"></script>
<script src="/app/search/search.controllers.js"></script>
<script src="/app/search/search.services.js"></script>

<<<<<<< HEAD
  <script src="/app/setup/setup.module.js"></script>
  <script src="/app/setup/setup.controllers.js"></script>
  <script src="/app/setup/setup.directives.js"></script>

  <!-- custom shtuff:  be wary -->
  <script src="/app/operator/operator.module.js"></script>
  <script src="/app/operator/operator.controllers.js"></script>
  <script src="/app/operator/operator.services.js"></script>
=======
<!-- custom shtuff:  be wary -->
<script src="/app/operator/operator.module.js"></script>
<script src="/app/operator/operator.controllers.js"></script>
<script src="/app/operator/operator.services.js"></script>
>>>>>>> 5a1638f8

<script src="/app/reserve/reserve.module.js"></script>
<script src="/app/reserve/reserve.controllers.js"></script>
<script src="/app/reserve/reserve.services.js"></script>

<script src="//ajax.googleapis.com/ajax/libs/webfont/1.4.7/webfont.js"></script>
<script>
    WebFont.load({
      google: {
        families: ['Lato:n1,n4,n7']
      }
    });
  </script>

<script>
(function(i,s,o,g,r,a,m){i['GoogleAnalyticsObject']=r;i[r]=i[r]||function(){
(i[r].q=i[r].q||[]).push(arguments)},i[r].l=1*new Date();a=s.createElement(o),
m=s.getElementsByTagName(o)[0];a.async=1;a.src=g;m.parentNode.insertBefore(a,m)
})(window,document,'script','//www.google-analytics.com/analytics.js <http://www.google-analytics.com/analytics.js>','ga');

ga('create', 'UA-60817802-1', 'auto');
ga('send', 'pageview');
</script>
</html><|MERGE_RESOLUTION|>--- conflicted
+++ resolved
@@ -1,352 +1,320 @@
 <!DOCTYPE html>
 <html lang="en" ng-app="corvus" class="no-js">
-<head>
-    <meta charset="utf-8" />
-    <meta http-equiv="X-UA-Compatible" content="IE=edge" />
-    <meta name="viewport" content="width=device-width, initial-scale=1, maximum-scale=1, user-scalable=no, minimal-ui" />
-    <meta name="apple-mobile-web-app-capable" content="yes" />
-    <meta name="apple-mobile-web-app-status-bar-style" content="black-translucent" />
-    <title>Metabase</title>
-    <link href="/app/bower_components/angular-xeditable/dist/css/xeditable.css" rel="stylesheet" />
-    <link href="/app/bower_components/angular-gridster/dist/angular-gridster.min.css" rel="stylesheet" />
-    <link href="/app/bower_components/react-date-picker/react-datepicker.css" rel="stylesheet" />
-    <link href="/app/bower_components/dc.js/dc.css" rel="stylesheet" />
-    <link rel="stylesheet" href="/app/dist/corvus.css" />
-    <script src="/app/bower_components/angular/angular.min.js"></script>
-</head>
-
-<body ng-controller="Corvus">
-<div ng-controller="Nav" ng-if="user" ng-cloak>
-    <nav class="CoreNav clearfix" ng-show="nav == 'main'">
-        <div class="col col-sm-12">
-            <div class="NavItem Dropdown float-left" dropdown on-toggle="toggled(open)">
-                <span class="NavItem-text" ng-bind="currentOrg.name"></span>
-            <span dropdown-toggle ng-if="user.is_multi_org">
-              <cv-chevron-down-icon width="8px" height="8px"></cv-chevron-down-icon>
-            </span>
-                <ul class="Dropdown-content">
-                    <li ng-repeat="organization in userMemberOf">
-                        <a class="link block py1" href="#" ng-click="changeCurrOrg(organization.slug)">{{organization.name}}</a>
+    <head>
+        <meta charset="utf-8" />
+        <meta http-equiv="X-UA-Compatible" content="IE=edge" />
+        <meta name="viewport" content="width=device-width, initial-scale=1, maximum-scale=1, user-scalable=no, minimal-ui" />
+        <meta name="apple-mobile-web-app-capable" content="yes" />
+        <meta name="apple-mobile-web-app-status-bar-style" content="black-translucent" />
+        <title>Metabase</title>
+        <link href="/app/bower_components/angular-xeditable/dist/css/xeditable.css" rel="stylesheet" />
+        <link href="/app/bower_components/angular-gridster/dist/angular-gridster.min.css" rel="stylesheet" />
+        <link href="/app/bower_components/react-date-picker/react-datepicker.css" rel="stylesheet" />
+        <link href="/app/bower_components/dc.js/dc.css" rel="stylesheet" />
+        <link rel="stylesheet" href="/app/dist/corvus.css" />
+        <script src="/app/bower_components/angular/angular.min.js"></script>
+    </head>
+
+    <body ng-controller="Corvus">
+        <div ng-controller="Nav" ng-if="user" ng-cloak>
+            <nav class="CoreNav clearfix" ng-show="nav == 'main'">
+                <div class="col col-sm-12">
+                    <div class="NavItem Dropdown float-left" dropdown on-toggle="toggled(open)">
+                        <span class="NavItem-text" ng-bind="currentOrg.name"></span>
+                    <span dropdown-toggle ng-if="user.is_multi_org">
+                      <cv-chevron-down-icon width="8px" height="8px"></cv-chevron-down-icon>
+                    </span>
+                        <ul class="Dropdown-content">
+                            <li ng-repeat="organization in userMemberOf">
+                                <a class="link block py1" href="#" ng-click="changeCurrOrg(organization.slug)">{{organization.name}}</a>
+                            </li>
+                        </ul>
+                    </div>
+                    <ul class="float-left ml4">
+                        <li class="inline-block">
+                            <a class="NavItem NavItem-withIcon" cv-org-href="/dash/" selectable-nav-item="dashboards">
+                                <div class="IconWrapper">
+                                    <cv-dashboards-icon></cv-dashboards-icon>
+                                </div>
+                                <span class="NavItem-text">Dashboards</span>
+                            </a>
+                        </li>
+                        <li class="inline-block">
+                            <a class="NavItem NavItem-withIcon" cv-org-href="/card/" selectable-nav-item="cards">
+                                <div class="IconWrapper">
+                                    <cv-cards-icon></cv-cards-icon>
+                                </div>
+                                <span class="NavItem-text">Cards</span>
+                            </a>
+                        </li>
+                        <li class="inline-block">
+                            <a class="NavItem NavItem-withIcon" cv-org-href="/explore/" selectable-nav-item="explore">
+                                <div class="IconWrapper">
+                                    <cv-explore-icon></cv-explore-icon>
+                                </div>
+                                <span class="NavItem-text">Explore</span>
+                            </a>
+                        </li>
+                    </ul>
+                    <ul class="float-right">
+                        <li class="SearchNav NavItem mr4" selectable-nav-item="search">
+                            <form class="Search" ng-submit="submit()" ng-controller="SearchBox">
+                                <input class="Search-field" type="text" placeholder="Search" ng-model="searchText">
+                                <a class="Search-button">
+                                    <cv-search-icon width="16px" height="16px" ng-click="submit()"></cv-search-icon>
+                                </a>
+                            </form>
+                        </li>
+                        <li class="Dropdown inline-block" dropdown on-toggle="toggled(open)">
+                            <a class="NavItem" selectable-nav-item="settings" dropdown-toggle>
+                                <span class="NavItem-text" ng-if="!user.first_name">Me</span>
+                                <span class="NavItem-text" ng-if="user.first_name">{{user.first_name}}</span>
+                                <cv-chevron-down-icon width="8px" height="8px"></cv-chevron-down-icon>
+                            </a>
+                            <ul class="Dropdown-content right">
+                                <li class="" ><a class="link" href="/user/edit_current">Account Settings</a></li>
+                                <li class="" ><a class="link" ng-if="userIsAdmin" cv-org-href="/admin/">Admin</a></li>
+                                <li class="" ><a class="link" href="/auth/logout">Logout</a></li>
+                            </ul>
+                        </li>
+                    </ul>
+                </div>
+            </nav>
+
+            <nav ng-show="nav == 'admin'">
+                <div class="border-bottom bg-white py1">
+                    <div class="wrapper">
+                        <label class="Select" ng-if="user.is_multi_org">
+                            <select ng-change="changeCurrOrg(currentOrgSlug)" ng-model="currentOrgSlug" ng-options="organization.slug as organization.name for organization in userAdminOf"></select>
+                            </select>
+                        </label>
+                        <a cv-org-href="/admin/">
+                            <h3 class="AdminPageTitle my2 inline-block">
+                                <span ng-if="!user.is_multi_org">{{currentOrg.name}} - </span>Admin
+                            </h3>
+                        </a>
+                        <div class="mx1 my2 float-right">
+                            <a class="inline-block" cv-org-href="/">Exit Admin</a>
+                        </div>
+                    </div>
+                </div>
+            </nav>
+            <nav class="my4 col col-sm-3" ng-show="nav == 'admin'">
+                <ul class="CoreNav">
+                    <li>
+                        <a class="NavItem" cv-org-href="/admin/">Organization</a>
+                    </li>
+                    <li>
+                        <a class="NavItem" cv-org-href="/admin/people/">People</a>
+                    </li>
+                    <li>
+                        <a class="NavItem" cv-org-href="/admin/databases">Databases</a>
+                    </li>
+                    <li>
+                        <a class="NavItem" cv-org-href="/admin/datasets">Datasets</a>
+                    </li>
+                    <li>
+                        <a class="NavItem" cv-org-href="/admin/emailreport/">Email Reports</a>
+                    </li>
+                    <li>
+                        <a class="NavItem" cv-org-href="/admin/query/run/">Query</a>
+                        <ul class="ContextNav">
+                            <li>
+                                <a class="NavItem" cv-org-href="/admin/query/run">Run Query</a>
+                            </li>
+                            <li>
+                                <a class="NavItem" cv-org-href="/admin/query/">Saved Queries</a>
+                            </li>
+                        </ul>
+                    </li>
+                    <li>
+                        <a class="NavItem" cv-org-href="/admin/search">Search</a>
+                    </li>
+                    <li ng-if="user.is_superuser">
+                        <a class="NavItem" cv-org-href="/admin/settings">Settings</a>
                     </li>
                 </ul>
-<<<<<<< HEAD
-              </li>
-            </ul>
-          </div>
-        </nav>
-
-        <nav class="SetupNav" ng-show="nav == 'setup'">
-            <div class="SetupWrapper py4">
-                <span class="SetupOrg">
-                    {{currentOrg.name}}
-                </span>
-                <span class="SetupUser float-right Dropdown" dropdown on-toggle="toggled(open)">
-                    <div dropdown-toggle>
-                        {{user.email}}
-                        <cv-chevron-down-icon class="ml1" width="10px" height="10px"></cv-chevron-down-icon>
-                      </div>
-                    <ul class="Dropdown-content right">
-                      <li class="" ><a class="link" href="/auth/logout" target="_self">Logout</a></li>
-                    </ul>
-                </span>
-            </div>
-        </nav>
-
-        <nav ng-show="nav == 'admin'">
-          <div class="border-bottom bg-white py1">
-            <div class="wrapper">
-              <label class="Select" ng-if="user.is_multi_org">
-                <select ng-change="changeCurrOrg(currentOrgSlug)" ng-model="currentOrgSlug" ng-options="organization.slug as organization.name for organization in userAdminOf"></select>
-                </select>
-              </label>
-              <a cv-org-href="/admin/">
-                <h3 class="AdminPageTitle my2 inline-block">
-                    <span ng-if="!user.is_multi_org">{{currentOrg.name}} - </span>Admin
-                </h3>
-              </a>
-              <div class="mx1 my2 float-right">
-                <a class="inline-block" cv-org-href="/">Exit Admin</a>
-              </div>
-=======
->>>>>>> 5a1638f8
-            </div>
-            <ul class="float-left ml4">
-                <li class="inline-block">
-                    <a class="NavItem NavItem-withIcon" cv-org-href="/dash/" selectable-nav-item="dashboards">
-                        <div class="IconWrapper">
-                            <cv-dashboards-icon></cv-dashboards-icon>
+            </nav>
+
+            <nav ng-show="nav == 'superadmin'">
+                <div class="border-bottom bg-white py1">
+                    <div class="wrapper clearfix">
+                        <div class="mx1 my2 float-right">
+                            <a class="inline-block" href="/">Exit</a>
                         </div>
-                        <span class="NavItem-text">Dashboards</span>
-                    </a>
-                </li>
-                <li class="inline-block">
-                    <a class="NavItem NavItem-withIcon" cv-org-href="/card/" selectable-nav-item="cards">
-                        <div class="IconWrapper">
-                            <cv-cards-icon></cv-cards-icon>
-                        </div>
-                        <span class="NavItem-text">Cards</span>
-                    </a>
-                </li>
-                <li class="inline-block">
-                    <a class="NavItem NavItem-withIcon" cv-org-href="/explore/" selectable-nav-item="explore">
-                        <div class="IconWrapper">
-                            <cv-explore-icon></cv-explore-icon>
-                        </div>
-                        <span class="NavItem-text">Explore</span>
-                    </a>
-                </li>
-            </ul>
-            <ul class="float-right">
-                <li class="SearchNav NavItem mr4" selectable-nav-item="search">
-                    <form class="Search" ng-submit="submit()" ng-controller="SearchBox">
-                        <input class="Search-field" type="text" placeholder="Search" ng-model="searchText">
-                        <a class="Search-button">
-                            <cv-search-icon width="16px" height="16px" ng-click="submit()"></cv-search-icon>
-                        </a>
-                    </form>
-                </li>
-                <li class="Dropdown inline-block" dropdown on-toggle="toggled(open)">
-                    <a class="NavItem" selectable-nav-item="settings" dropdown-toggle>
-                        <span class="NavItem-text" ng-if="!user.first_name">Me</span>
-                        <span class="NavItem-text" ng-if="user.first_name">{{user.first_name}}</span>
-                        <cv-chevron-down-icon width="8px" height="8px"></cv-chevron-down-icon>
-                    </a>
-                    <ul class="Dropdown-content right">
-                        <li class="" ><a class="link" href="/user/edit_current">Account Settings</a></li>
-                        <li class="" ><a class="link" ng-if="userIsAdmin" cv-org-href="/admin/">Admin</a></li>
-                        <li class="" ><a class="link" href="/auth/logout">Logout</a></li>
-                    </ul>
-                </li>
-            </ul>
+                        <h3 class="AdminPageTitle my2">Site Administration</h3>
+                    </div>
+                </div>
+            </nav>
+            <nav class="my4 col col-sm-3" ng-show="nav == 'superadmin'">
+                <ul class="CoreNav">
+                    <li>
+                        <a class="NavItem NavItem--large" href="/superadmin/">Global Settings</a>
+                    </li>
+                    <li>
+                        <a class="NavItem NavItem--large" href="/superadmin/organization/">Organizations</a>
+                    </li>
+                </ul>
+            </nav>
+            <nav class="SetupNav" ng-show="nav == 'setup'">
+                <div class="SetupWrapper py4">
+                    <span class="SetupOrg">
+                        {{currentOrg.name}}
+                    </span>
+                    <span class="SetupUser float-right Dropdown" dropdown on-toggle="toggled(open)">
+                        <div dropdown-toggle>
+                            {{user.email}}
+                            <cv-chevron-down-icon class="ml1" width="10px" height="10px"></cv-chevron-down-icon>
+                          </div>
+                        <ul class="Dropdown-content right">
+                          <li class="" ><a class="link" href="/auth/logout" target="_self">Logout</a></li>
+                        </ul>
+                    </span>
+                </div>
+            </nav>
         </div>
-    </nav>
-
-    <nav ng-show="nav == 'admin'">
-        <div class="border-bottom bg-white py1">
-            <div class="wrapper">
-                <label class="Select" ng-if="user.is_multi_org">
-                    <select ng-change="changeCurrOrg(currentOrgSlug)" ng-model="currentOrgSlug" ng-options="organization.slug as organization.name for organization in userAdminOf"></select>
-                    </select>
-                </label>
-                <a cv-org-href="/admin/">
-                    <h3 class="AdminPageTitle my2 inline-block">
-                        <span ng-if="!user.is_multi_org">{{currentOrg.name}} - </span>Admin
-                    </h3>
-                </a>
-                <div class="mx1 my2 float-right">
-                    <a class="inline-block" cv-org-href="/">Exit Admin</a>
-                </div>
-            </div>
+
+        <div class="MainContent">
+            <div ng-view></div>
         </div>
-    </nav>
-    <nav class="my4 col col-sm-3" ng-show="nav == 'admin'">
-        <ul class="CoreNav">
-            <li>
-                <a class="NavItem" cv-org-href="/admin/">Organization</a>
-            </li>
-            <li>
-                <a class="NavItem" cv-org-href="/admin/people/">People</a>
-            </li>
-            <li>
-                <a class="NavItem" cv-org-href="/admin/databases">Databases</a>
-            </li>
-            <li>
-                <a class="NavItem" cv-org-href="/admin/datasets">Datasets</a>
-            </li>
-            <li>
-                <a class="NavItem" cv-org-href="/admin/emailreport/">Email Reports</a>
-            </li>
-            <li>
-                <a class="NavItem" cv-org-href="/admin/query/run/">Query</a>
-                <ul class="ContextNav">
-                    <li>
-                        <a class="NavItem" cv-org-href="/admin/query/run">Run Query</a>
-                    </li>
-                    <li>
-                        <a class="NavItem" cv-org-href="/admin/query/">Saved Queries</a>
-                    </li>
-                </ul>
-            </li>
-            <li>
-                <a class="NavItem" cv-org-href="/admin/search">Search</a>
-            </li>
-            <li ng-if="user.is_superuser">
-                <a class="NavItem" cv-org-href="/admin/settings">Settings</a>
-            </li>
-        </ul>
-    </nav>
-
-    <nav ng-show="nav == 'superadmin'">
-        <div class="border-bottom bg-white py1">
-            <div class="wrapper clearfix">
-                <div class="mx1 my2 float-right">
-                    <a class="inline-block" href="/">Exit</a>
-                </div>
-                <h3 class="AdminPageTitle my2">Site Administration</h3>
-            </div>
-        </div>
-    </nav>
-    <nav class="my4 col col-sm-3" ng-show="nav == 'superadmin'">
-        <ul class="CoreNav">
-            <li>
-                <a class="NavItem NavItem--large" href="/superadmin/">Global Settings</a>
-            </li>
-            <li>
-                <a class="NavItem NavItem--large" href="/superadmin/organization/">Organizations</a>
-            </li>
-        </ul>
-    </nav>
-</div>
-
-<div class="MainContent">
-    <div ng-view></div>
-</div>
-</body>
-
-<!-- JS INCLUDES -->
-
-  <script src="/app/bower_components/react/react-with-addons.js"></script>
-  <script src="/app/bower_components/react-onclickoutside/index.js"></script>
-  <script src="/app/bower_components/moment/min/moment.min.js"></script>
-  <script src="/app/bower_components/tether/tether.min.js"></script>
-  <script src="/app/bower_components/react-date-picker/react-datepicker.js"></script>
-
-  <script src="/app/dist/query_builder.js" type="text/javascript"></script>
-
-<script src="/app/bower_components/jquery/dist/jquery.min.js"></script>
-<script src="/app/bower_components/underscore/underscore.js"></script>
-<script src="/app/bower_components/fastclick/lib/fastclick.js"></script>
-
-<script src="/app/bower_components/angular-route/angular-route.min.js"></script>
-<script src="/app/bower_components/angular-resource/angular-resource.min.js"></script>
-<script src="/app/bower_components/angular-cookies/angular-cookies.min.js"></script>
-<script src="/app/bower_components/angular-animate/angular-animate.min.js"></script>
-<script src="/app/bower_components/angular-sanitize/angular-sanitize.min.js"></script>
-<script src="/app/bower_components/angular-xeditable/dist/js/xeditable.js"></script>
-<script src="/app/bower_components/angular-cookie/angular-cookie.min.js"></script>
-<script src="/app/bower_components/javascript-detect-element-resize/detect-element-resize.js"></script>
-<script src="/app/bower_components/angular-gridster/src/angular-gridster.js"></script>
-<script src="/app/bower_components/angular-bootstrap/ui-bootstrap-tpls.min.js"></script>
-<script src="/app/bower_components/angular-http-auth/src/http-auth-interceptor.js"></script>
-<script src="/app/bower_components/ace-builds/src-min-noconflict/ace.js"></script>
-<script src="/app/bower_components/ace-builds/src-min-noconflict/mode-sql.js"></script>
-<script src="/app/bower_components/ace-builds/src-min-noconflict/ext-language_tools.js"></script>
-<script src="/app/bower_components/angular-ui-ace/ui-ace.js"></script>
-<script src="/app/bower_components/angularytics/dist/angularytics.min.js"></script>
-<script src="/app/bower_components/ng-sortable/dist/ng-sortable.min.js"></script>
-<script src="/app/bower_components/angular-readable-time/angular-readable-time.min.js"></script>
-
-<script src="/app/bower_components/d3/d3.min.js"></script>
-<script src="/app/bower_components/crossfilter/crossfilter.min.js"></script>
-<script src="/app/bower_components/dc.js/dc.min.js"></script>
-
-<script src="/app/js/google_maps.js"></script>
-
-<!-- global app -->
-<script src="/app/app.js"></script>
-<script src="/app/services.js"></script>
-<script src="/app/controllers.js"></script>
-<script src="/app/filters.js"></script>
-<script src="/app/directives.js"></script>
-<script src="/app/auth/auth.module.js"></script>
-<script src="/app/auth/auth.controllers.js"></script>
-
-<!-- components and shared bits -->
-
-<script src="/app/annotation/annotation.services.js"></script>
-<script src="/app/annotation/annotation.directives.js"></script>
-<script src="/app/metabase/metabase.services.js"></script>
-
-<script src="/app/components/components.module.js"></script>
-<script src="/app/components/core_nav/core_nav.js"></script>
-<script src="/app/components/workspace/workspace.js"></script>
-<script src="/app/components/icons/icons.js"></script>
-
-<!-- superadmin section -->
-<script src="/app/superadmin/index/index.module.js"></script>
-<script src="/app/superadmin/index/index.controllers.js"></script>
-<script src="/app/superadmin/index/index.services.js"></script>
-<script src="/app/superadmin/organization/organization.module.js"></script>
-<script src="/app/superadmin/organization/organization.controllers.js"></script>
-
-<!-- admin section -->
-<script src="/app/admin/admin.controllers.js"></script>
-<script src="/app/admin/databases/databases.module.js"></script>
-<script src="/app/admin/databases/databases.controllers.js"></script>
-<script src="/app/admin/datasets/datasets.module.js"></script>
-<script src="/app/admin/datasets/datasets.controllers.js"></script>
-<script src="/app/admin/datasets/datasets.directives.js"></script>
-<script src="/app/admin/emailreport/emailreport.module.js"></script>
-<script src="/app/admin/emailreport/emailreport.controllers.js"></script>
-<script src="/app/admin/emailreport/emailreport.services.js"></script>
-<script src="/app/admin/people/people.module.js"></script>
-<script src="/app/admin/people/people.controllers.js"></script>
-<script src="/app/admin/people/people.directives.js"></script>
-<script src="/app/admin/query/query.module.js"></script>
-<script src="/app/admin/query/query.controllers.js"></script>
-<script src="/app/admin/query/query.services.js"></script>
-<script src="/app/admin/annotation/annotation.module.js"></script>
-<script src="/app/admin/annotation/annotation.controllers.js"></script>
-<script src="/app/admin/search/search.module.js"></script>
-<script src="/app/admin/search/search.controllers.js"></script>
-
-<!-- main app -->
-<script src="/app/card/card.module.js"></script>
-<script src="/app/card/card.controllers.js"></script>
-<script src="/app/card/card.services.js"></script>
-<script src="/app/card/card.directives.js"></script>
-<script src="/app/card/card.charting.js"></script>
-<script src="/app/dashboard/dashboard.module.js"></script>
-<script src="/app/dashboard/dashboard.controllers.js"></script>
-<script src="/app/dashboard/dashboard.services.js"></script>
-<script src="/app/dashboard/dashboard.directives.js"></script>
-<script src="/app/explore/explore.module.js"></script>
-<script src="/app/explore/explore.controllers.js"></script>
-<script src="/app/explore/explore.directives.js"></script>
-<script src="/app/explore/explore.services.js"></script>
-<script src="/app/user/user.module.js"></script>
-<script src="/app/user/user.controllers.js"></script>
-<script src="/app/user/user.directives.js"></script>
-<script src="/app/search/search.module.js"></script>
-<script src="/app/search/search.controllers.js"></script>
-<script src="/app/search/search.services.js"></script>
-
-<<<<<<< HEAD
-  <script src="/app/setup/setup.module.js"></script>
-  <script src="/app/setup/setup.controllers.js"></script>
-  <script src="/app/setup/setup.directives.js"></script>
-
-  <!-- custom shtuff:  be wary -->
-  <script src="/app/operator/operator.module.js"></script>
-  <script src="/app/operator/operator.controllers.js"></script>
-  <script src="/app/operator/operator.services.js"></script>
-=======
-<!-- custom shtuff:  be wary -->
-<script src="/app/operator/operator.module.js"></script>
-<script src="/app/operator/operator.controllers.js"></script>
-<script src="/app/operator/operator.services.js"></script>
->>>>>>> 5a1638f8
-
-<script src="/app/reserve/reserve.module.js"></script>
-<script src="/app/reserve/reserve.controllers.js"></script>
-<script src="/app/reserve/reserve.services.js"></script>
-
-<script src="//ajax.googleapis.com/ajax/libs/webfont/1.4.7/webfont.js"></script>
-<script>
-    WebFont.load({
-      google: {
-        families: ['Lato:n1,n4,n7']
-      }
-    });
-  </script>
-
-<script>
-(function(i,s,o,g,r,a,m){i['GoogleAnalyticsObject']=r;i[r]=i[r]||function(){
-(i[r].q=i[r].q||[]).push(arguments)},i[r].l=1*new Date();a=s.createElement(o),
-m=s.getElementsByTagName(o)[0];a.async=1;a.src=g;m.parentNode.insertBefore(a,m)
-})(window,document,'script','//www.google-analytics.com/analytics.js <http://www.google-analytics.com/analytics.js>','ga');
-
-ga('create', 'UA-60817802-1', 'auto');
-ga('send', 'pageview');
-</script>
+    </body>
+
+    <!-- JS INCLUDES -->
+
+    <script src="/app/bower_components/react/react-with-addons.js"></script>
+    <script src="/app/bower_components/react-onclickoutside/index.js"></script>
+    <script src="/app/bower_components/moment/min/moment.min.js"></script>
+    <script src="/app/bower_components/tether/tether.min.js"></script>
+    <script src="/app/bower_components/react-date-picker/react-datepicker.js"></script>
+
+    <script src="/app/dist/query_builder.js" type="text/javascript"></script>
+
+    <script src="/app/bower_components/jquery/dist/jquery.min.js"></script>
+    <script src="/app/bower_components/underscore/underscore.js"></script>
+    <script src="/app/bower_components/fastclick/lib/fastclick.js"></script>
+
+    <script src="/app/bower_components/angular-route/angular-route.min.js"></script>
+    <script src="/app/bower_components/angular-resource/angular-resource.min.js"></script>
+    <script src="/app/bower_components/angular-cookies/angular-cookies.min.js"></script>
+    <script src="/app/bower_components/angular-animate/angular-animate.min.js"></script>
+    <script src="/app/bower_components/angular-sanitize/angular-sanitize.min.js"></script>
+    <script src="/app/bower_components/angular-xeditable/dist/js/xeditable.js"></script>
+    <script src="/app/bower_components/angular-cookie/angular-cookie.min.js"></script>
+    <script src="/app/bower_components/javascript-detect-element-resize/detect-element-resize.js"></script>
+    <script src="/app/bower_components/angular-gridster/src/angular-gridster.js"></script>
+    <script src="/app/bower_components/angular-bootstrap/ui-bootstrap-tpls.min.js"></script>
+    <script src="/app/bower_components/angular-http-auth/src/http-auth-interceptor.js"></script>
+    <script src="/app/bower_components/ace-builds/src-min-noconflict/ace.js"></script>
+    <script src="/app/bower_components/ace-builds/src-min-noconflict/mode-sql.js"></script>
+    <script src="/app/bower_components/ace-builds/src-min-noconflict/ext-language_tools.js"></script>
+    <script src="/app/bower_components/angular-ui-ace/ui-ace.js"></script>
+    <script src="/app/bower_components/angularytics/dist/angularytics.min.js"></script>
+    <script src="/app/bower_components/ng-sortable/dist/ng-sortable.min.js"></script>
+    <script src="/app/bower_components/angular-readable-time/angular-readable-time.min.js"></script>
+
+    <script src="/app/bower_components/d3/d3.min.js"></script>
+    <script src="/app/bower_components/crossfilter/crossfilter.min.js"></script>
+    <script src="/app/bower_components/dc.js/dc.min.js"></script>
+
+    <script src="/app/js/google_maps.js"></script>
+
+    <!-- global app -->
+    <script src="/app/app.js"></script>
+    <script src="/app/services.js"></script>
+    <script src="/app/controllers.js"></script>
+    <script src="/app/filters.js"></script>
+    <script src="/app/directives.js"></script>
+    <script src="/app/auth/auth.module.js"></script>
+    <script src="/app/auth/auth.controllers.js"></script>
+
+    <!-- components and shared bits -->
+
+    <script src="/app/annotation/annotation.services.js"></script>
+    <script src="/app/annotation/annotation.directives.js"></script>
+    <script src="/app/metabase/metabase.services.js"></script>
+
+    <script src="/app/components/components.module.js"></script>
+    <script src="/app/components/core_nav/core_nav.js"></script>
+    <script src="/app/components/workspace/workspace.js"></script>
+    <script src="/app/components/icons/icons.js"></script>
+
+    <!-- superadmin section -->
+    <script src="/app/superadmin/index/index.module.js"></script>
+    <script src="/app/superadmin/index/index.controllers.js"></script>
+    <script src="/app/superadmin/index/index.services.js"></script>
+    <script src="/app/superadmin/organization/organization.module.js"></script>
+    <script src="/app/superadmin/organization/organization.controllers.js"></script>
+
+    <!-- admin section -->
+    <script src="/app/admin/admin.controllers.js"></script>
+    <script src="/app/admin/databases/databases.module.js"></script>
+    <script src="/app/admin/databases/databases.controllers.js"></script>
+    <script src="/app/admin/datasets/datasets.module.js"></script>
+    <script src="/app/admin/datasets/datasets.controllers.js"></script>
+    <script src="/app/admin/datasets/datasets.directives.js"></script>
+    <script src="/app/admin/emailreport/emailreport.module.js"></script>
+    <script src="/app/admin/emailreport/emailreport.controllers.js"></script>
+    <script src="/app/admin/emailreport/emailreport.services.js"></script>
+    <script src="/app/admin/people/people.module.js"></script>
+    <script src="/app/admin/people/people.controllers.js"></script>
+    <script src="/app/admin/people/people.directives.js"></script>
+    <script src="/app/admin/query/query.module.js"></script>
+    <script src="/app/admin/query/query.controllers.js"></script>
+    <script src="/app/admin/query/query.services.js"></script>
+    <script src="/app/admin/annotation/annotation.module.js"></script>
+    <script src="/app/admin/annotation/annotation.controllers.js"></script>
+    <script src="/app/admin/search/search.module.js"></script>
+    <script src="/app/admin/search/search.controllers.js"></script>
+
+    <!-- main app -->
+    <script src="/app/card/card.module.js"></script>
+    <script src="/app/card/card.controllers.js"></script>
+    <script src="/app/card/card.services.js"></script>
+    <script src="/app/card/card.directives.js"></script>
+    <script src="/app/card/card.charting.js"></script>
+    <script src="/app/dashboard/dashboard.module.js"></script>
+    <script src="/app/dashboard/dashboard.controllers.js"></script>
+    <script src="/app/dashboard/dashboard.services.js"></script>
+    <script src="/app/dashboard/dashboard.directives.js"></script>
+    <script src="/app/explore/explore.module.js"></script>
+    <script src="/app/explore/explore.controllers.js"></script>
+    <script src="/app/explore/explore.directives.js"></script>
+    <script src="/app/explore/explore.services.js"></script>
+    <script src="/app/user/user.module.js"></script>
+    <script src="/app/user/user.controllers.js"></script>
+    <script src="/app/user/user.directives.js"></script>
+    <script src="/app/search/search.module.js"></script>
+    <script src="/app/search/search.controllers.js"></script>
+    <script src="/app/search/search.services.js"></script>
+
+    <script src="/app/setup/setup.module.js"></script>
+    <script src="/app/setup/setup.controllers.js"></script>
+    <script src="/app/setup/setup.directives.js"></script>
+    <!-- custom shtuff:  be wary -->
+    <script src="/app/operator/operator.module.js"></script>
+    <script src="/app/operator/operator.controllers.js"></script>
+    <script src="/app/operator/operator.services.js"></script>
+
+    <script src="/app/reserve/reserve.module.js"></script>
+    <script src="/app/reserve/reserve.controllers.js"></script>
+    <script src="/app/reserve/reserve.services.js"></script>
+
+    <script src="//ajax.googleapis.com/ajax/libs/webfont/1.4.7/webfont.js"></script>
+    <script>
+        WebFont.load({
+          google: {
+            families: ['Lato:n1,n4,n7']
+          }
+        });
+      </script>
+
+    <script>
+    (function(i,s,o,g,r,a,m){i['GoogleAnalyticsObject']=r;i[r]=i[r]||function(){
+    (i[r].q=i[r].q||[]).push(arguments)},i[r].l=1*new Date();a=s.createElement(o),
+    m=s.getElementsByTagName(o)[0];a.async=1;a.src=g;m.parentNode.insertBefore(a,m)
+    })(window,document,'script','//www.google-analytics.com/analytics.js <http://www.google-analytics.com/analytics.js>','ga');
+
+    ga('create', 'UA-60817802-1', 'auto');
+    ga('send', 'pageview');
+    </script>
 </html>