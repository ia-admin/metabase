import React, { PropTypes } from "react";
import { Link } from "react-router";
import S from "./Sidebar.css";
import cx from 'classnames';

import LabelIcon from "./LabelIcon.jsx";

import { pure } from "recompose";

const Sidebar = ({ sections, topics, labels, style, className }) =>
    <div className={cx(S.sidebar, className)} style={style}>
        <ul>
            {sections.map(section =>
                <QuestionSidebarItem key={section.id} href={"/questions/" + section.id} {...section} />
            )}
            {/*
            <QuestionSidebarSectionTitle name="Topics" href="/questions/edit/topics" />
            {topics.map(topic =>
                <QuestionSidebarItem key={topic.id} href={"/questions/topics/"+topic.slug} {...topic} />
            )}
            */}
            <QuestionSidebarSectionTitle name="Labels" href="/questions/edit/labels" />
            {labels.map(label =>
                <QuestionSidebarItem key={label.id} href={"/questions/label/"+label.slug} {...label} />
            )}
            <li className={S.divider} />
            <QuestionSidebarItem name="Archive" href="/questions/archived" icon="archive" />
        </ul>
    </div>

const QuestionSidebarSectionTitle = ({ name, href }) =>
    <li>
        <Link to={href} className={S.sectionTitle} activeClassName={S.selected}>{name}</Link>
    </li>

const QuestionSidebarItem = ({ name, icon, href }) =>
    <li>
        <Link to={href} className={S.item} activeClassName={S.selected}>
<<<<<<< HEAD
            <LabelIcon className={S.icon} icon={icon} />
=======
            <LabelIcon icon={icon} style={{ lineHeight: 1 }} />
>>>>>>> f9ae5791
            <span className={S.name}>{name}</span>
        </Link>
    </li>

export default pure(Sidebar);<|MERGE_RESOLUTION|>--- conflicted
+++ resolved
@@ -36,11 +36,7 @@
 const QuestionSidebarItem = ({ name, icon, href }) =>
     <li>
         <Link to={href} className={S.item} activeClassName={S.selected}>
-<<<<<<< HEAD
-            <LabelIcon className={S.icon} icon={icon} />
-=======
-            <LabelIcon icon={icon} style={{ lineHeight: 1 }} />
->>>>>>> f9ae5791
+            <LabelIcon className={S.icon} icon={icon}/>
             <span className={S.name}>{name}</span>
         </Link>
     </li>
