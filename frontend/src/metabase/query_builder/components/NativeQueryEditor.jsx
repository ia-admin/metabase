/* @flow */
/*global ace*/

import React, { Component } from "react";
import ReactDOM from "react-dom";

import "./NativeQueryEditor.css";

import { ResizableBox } from 'react-resizable';

import 'ace/ace';
import 'ace/ext-language_tools';

import 'ace/mode-sql';
import 'ace/mode-mysql';
import 'ace/mode-pgsql';
import 'ace/mode-sqlserver';
import 'ace/mode-json';

import 'ace/snippets/sql';
import 'ace/snippets/mysql';
import 'ace/snippets/pgsql';
import 'ace/snippets/sqlserver';
import 'ace/snippets/json';


import { SQLBehaviour } from "metabase/lib/ace/sql_behaviour";

import _ from "underscore";

import DataSelector from './DataSelector.jsx';
import Icon from "metabase/components/Icon.jsx";
import Parameters from "metabase/parameters/components/Parameters";

const SCROLL_MARGIN = 8;
const LINE_HEIGHT = 16;

const MIN_HEIGHT_LINES = 1;
const MAX_AUTO_SIZE_LINES = 12;

const getEditorLineHeight = (lines) => lines * LINE_HEIGHT + 2 * SCROLL_MARGIN;

import Question from "metabase-lib/lib/Question";
import NativeQuery from "metabase-lib/lib/NativeQuery";

<<<<<<< HEAD
import type { DatasetQuery } from "metabase/meta/types/Card";
=======
import type { Card, DatasetQuery } from "metabase/meta/types/Card";
>>>>>>> 94aef669
import type { DatabaseId } from "metabase/meta/types/Database";
import type { TableId } from "metabase/meta/types/Table";
import type { ParameterId } from "metabase/meta/types/Parameter";
import type { LocationDescriptor } from "metabase/meta/types";
<<<<<<< HEAD
import type { RunQueryParams } from "metabase/query_builder/actions";
=======
>>>>>>> 94aef669

type AutoCompleteResult = [string, string, string];
type AceEditor = any; // TODO;

type Props = {
    location:               LocationDescriptor,

    question:               Question,
    query:                  NativeQuery,

<<<<<<< HEAD
    runQuestionQuery:       (RunQueryParams) => void,
=======
    runQuery:               (card?: Card, options?: { shouldUpdateUrl?: boolean }) => void,
>>>>>>> 94aef669
    setDatasetQuery:        (datasetQuery: DatasetQuery) => void,

    setDatabaseFn:          (databaseId: DatabaseId) => void,
    setParameterValue:      (parameterId: ParameterId, value: string) => void,

    autocompleteResultsFn:  (input: string) => Promise<AutoCompleteResult[]>
};
type State = {
    showEditor: boolean,
    initialHeight: number
};

export default class NativeQueryEditor extends Component {
    props: Props;
    state: State;

    _editor: AceEditor;
    _localUpdate: boolean = false;

    constructor(props: Props) {
        super(props);

        const lines = Math.min(MAX_AUTO_SIZE_LINES, props.query && props.query.lineCount() || MAX_AUTO_SIZE_LINES);

        this.state = {
            showEditor: !props.question || !props.question.isSaved(),
            initialHeight: getEditorLineHeight(lines)
        };

        // Ace sometimes fires mutliple "change" events in rapid succession
        // e.x. https://github.com/metabase/metabase/issues/2801
        // $FlowFixMe
        this.onChange = _.debounce(this.onChange.bind(this), 1);
    }

    static defaultProps = {
        isOpen: false
    }

    componentDidMount() {
        this.loadAceEditor();
        document.addEventListener("keydown", this.handleKeyDown);
    }

    componentDidUpdate() {
        const { query } = this.props;
        if (!query) {
            return;
        }

        if (this._editor.getValue() !== query.queryText()) {
            // This is a weird hack, but the purpose is to avoid an infinite loop caused by the fact that calling editor.setValue()
            // will trigger the editor 'change' event, update the query, and cause another rendering loop which we don't want, so
            // we need a way to update the editor without causing the onChange event to go through as well
            this._localUpdate = true;
            this._editor.setValue(query.queryText());
            this._editor.clearSelection();
            this._localUpdate = false;
        }

        let editorElement = ReactDOM.findDOMNode(this.refs.editor);
        if (query.hasWritePermission()) {
            this._editor.setReadOnly(false);
            editorElement.classList.remove("read-only");
        } else {
            this._editor.setReadOnly(true);
            editorElement.classList.add("read-only");
        }
        const aceMode = query.aceMode();
        if (this._editor.getSession().$modeId !== aceMode) {
            this._editor.getSession().setMode(aceMode);
            // monkey patch the mode to add our bracket/paren/braces-matching behavior
            if (aceMode.indexOf("sql") >= 0) {
                this._editor.getSession().$mode.$behaviour = new SQLBehaviour();
            }
        }
    }

    componentWillUnmount() {
        document.removeEventListener("keydown", this.handleKeyDown);
    }

    handleKeyDown = (e: KeyboardEvent) => {
<<<<<<< HEAD
        const { query, runQuestionQuery } = this.props;

        const ENTER_KEY = 13;
        if (e.keyCode === ENTER_KEY && (e.metaKey || e.ctrlKey) && query.canRun()) {
=======
        const ENTER_KEY = 13;
        if (e.keyCode === ENTER_KEY && (e.metaKey || e.ctrlKey) && this.props.query.canRun()) {
>>>>>>> 94aef669
            const { query } = this.props;
            if (e.altKey) {
                // run just the selected text, if any
                const selectedText = this._editor.getSelectedText();
                if (selectedText) {
                    const temporaryCard = query.updateQueryText(selectedText).question().card();
<<<<<<< HEAD
                    runQuestionQuery({ overrideWithCard: temporaryCard, shouldUpdateUrl: false });
=======
                    this.props.runQuery(temporaryCard, { shouldUpdateUrl: false });
>>>>>>> 94aef669
                }
            } else {
                runQuestionQuery();
            }
        }
    }

    loadAceEditor() {
        const { query } = this.props;

        let editorElement = ReactDOM.findDOMNode(this.refs.editor);
        // $FlowFixMe
        this._editor = ace.edit(editorElement);

        // listen to onChange events
        this._editor.getSession().on('change', this.onChange);

        // initialize the content
        this._editor.setValue(query ? query.queryText() : "");

        this._editor.renderer.setScrollMargin(SCROLL_MARGIN, SCROLL_MARGIN);

        // clear the editor selection, otherwise we start with the whole editor selected
        this._editor.clearSelection();

        // hmmm, this could be dangerous
        this._editor.focus();

        let aceLanguageTools = ace.require('ace/ext/language_tools');
        this._editor.setOptions({
            enableBasicAutocompletion: true,
            enableSnippets: true,
            enableLiveAutocompletion: true,
            showPrintMargin: false,
            highlightActiveLine: false,
            highlightGutterLine: false,
            showLineNumbers: true
        });

        aceLanguageTools.addCompleter({
            getCompletions: async (editor, session, pos, prefix, callback) => {
                if (prefix.length < 2) {
                    callback(null, []);
                    return;
                }
                try {
                    // HACK: call this.props.autocompleteResultsFn rathern than caching the prop since it might change
                    let results = await this.props.autocompleteResultsFn(prefix);
                    // transform results of the API call into what ACE expects
                    let js_results = results.map(function(result) {
                        return {
                            name: result[0],
                            value: result[0],
                            meta: result[1]
                        };
                    });
                    callback(null, js_results);
                } catch (error) {
                    console.log('error getting autocompletion data', error);
                    callback(null, []);
                }
            }
        });
    }

    _updateSize() {
         const doc = this._editor.getSession().getDocument();
         const element = ReactDOM.findDOMNode(this.refs.resizeBox);
         const newHeight = getEditorLineHeight(doc.getLength());
         if (newHeight > element.offsetHeight && newHeight <= getEditorLineHeight(MAX_AUTO_SIZE_LINES)) {
             element.style.height = newHeight + "px";
             this._editor.resize();
         }
     }

    onChange() {
        const { query } = this.props;
        if (this._editor && !this._localUpdate) {
            this._updateSize();
            if (query.queryText() !== this._editor.getValue()) {
                query.updateQueryText(this._editor.getValue()).update(this.props.setDatasetQuery);
            }
        }
    }

    toggleEditor = () => {
        this.setState({ showEditor: !this.state.showEditor })
    }

    /// Change the Database we're currently editing a query for.
    setDatabaseId = (databaseId: DatabaseId) => {
        // TODO: use metabase-lib
        this.props.setDatabaseFn(databaseId);
    }

    setTableId = (tableId: TableId) => {
        // TODO: push more of this into metabase-lib?
        const { query } = this.props;
        const table = query._metadata.tables[tableId];
        if (table && table.name !== query.collection()) {
            query.updateCollection(table.name).update(this.props.setDatasetQuery);
        }
    }

    render() {
        const { query, setParameterValue, location } = this.props;
        const database = query.database();
        const databases = query.databases();
        const parameters = query.question().parameters();

        let dataSelectors = [];
        if (this.state.showEditor && databases.length > 0) {
            // we only render a db selector if there are actually multiple to choose from
            if (databases.length > 1 && (database == null || _.any(databases, (db) => db.id === database.id))) {
                dataSelectors.push(
                    <div key="db_selector" className="GuiBuilder-section GuiBuilder-data flex align-center">
                        <span className="GuiBuilder-section-label Query-label">Database</span>
                        <DataSelector
                            databases={databases}
                            datasetQuery={query.datasetQuery()}
                            setDatabaseFn={this.setDatabaseId}
                        />
                    </div>
                )
            } else if (database) {
                dataSelectors.push(
                    <span key="db" className="p2 text-bold text-grey">{database.name}</span>
                );
            }
            if (query.requiresTable()) {
                const selectedTable    = query.table();
                const tables           = query.tables() || [];

                dataSelectors.push(
                    <div key="table_selector" className="GuiBuilder-section GuiBuilder-data flex align-center">
                        <span className="GuiBuilder-section-label Query-label">Table</span>
                        <DataSelector
                            ref="dataSection"
                            includeTables={true}
                            datasetQuery={{
                                type: "query",
                                query: { source_table: selectedTable ? selectedTable.id : null },
                                database: database && database.id
                            }}
                            databases={[database]}
                            tables={tables}
                            setDatabaseFn={this.setDatabaseId}
                            setSourceTableFn={this.setTableId}
                            isInitiallyOpen={false}
                        />
                    </div>
                );
            }
        } else {
            dataSelectors = <span className="p2 text-grey-4">{`This question is written in ${query.nativeQueryLanguage()}.`}</span>;
        }

        let editorClasses, toggleEditorText, toggleEditorIcon;
        if (this.state.showEditor) {
            editorClasses = "";
            toggleEditorText = query.hasWritePermission() ? "Hide Editor" : "Hide Query";
            toggleEditorIcon = "contract";
        } else {
            editorClasses = "hide";
            toggleEditorText = query.hasWritePermission() ? "Open Editor" : "Show Query";
            toggleEditorIcon = "expand";
        }

        return (
            <div className="wrapper">
                <div className="NativeQueryEditor bordered rounded shadowed">
                    <div className="flex align-center" style={{ minHeight: 50 }}>
                        {dataSelectors}
                        <Parameters
                            parameters={parameters}
                            query={location.query}
                            setParameterValue={setParameterValue}
                            syncQueryString
                            isQB
                            commitImmediately
                        />
                        <a className="Query-label no-decoration flex-align-right flex align-center px2" onClick={this.toggleEditor}>
                            <span className="mx2">{toggleEditorText}</span>
                            <Icon name={toggleEditorIcon} size={20}/>
                        </a>
                    </div>
                    <ResizableBox
                        ref="resizeBox"
                        className={"border-top " + editorClasses}
                        height={this.state.initialHeight}
                        minConstraints={[Infinity, getEditorLineHeight(MIN_HEIGHT_LINES)]}
                        axis="y"
                        onResizeStop={(e, data) => {
                            this._editor.resize();
                        }}
                    >
                        <div id="id_sql" ref="editor"></div>
                    </ResizableBox>
                </div>
            </div>
        );
    }
}<|MERGE_RESOLUTION|>--- conflicted
+++ resolved
@@ -43,19 +43,12 @@
 import Question from "metabase-lib/lib/Question";
 import NativeQuery from "metabase-lib/lib/NativeQuery";
 
-<<<<<<< HEAD
 import type { DatasetQuery } from "metabase/meta/types/Card";
-=======
-import type { Card, DatasetQuery } from "metabase/meta/types/Card";
->>>>>>> 94aef669
 import type { DatabaseId } from "metabase/meta/types/Database";
 import type { TableId } from "metabase/meta/types/Table";
 import type { ParameterId } from "metabase/meta/types/Parameter";
 import type { LocationDescriptor } from "metabase/meta/types";
-<<<<<<< HEAD
 import type { RunQueryParams } from "metabase/query_builder/actions";
-=======
->>>>>>> 94aef669
 
 type AutoCompleteResult = [string, string, string];
 type AceEditor = any; // TODO;
@@ -66,11 +59,7 @@
     question:               Question,
     query:                  NativeQuery,
 
-<<<<<<< HEAD
-    runQuestionQuery:       (RunQueryParams) => void,
-=======
-    runQuery:               (card?: Card, options?: { shouldUpdateUrl?: boolean }) => void,
->>>>>>> 94aef669
+    runQuestionQuery:       (options?: RunQueryParams) => void,
     setDatasetQuery:        (datasetQuery: DatasetQuery) => void,
 
     setDatabaseFn:          (databaseId: DatabaseId) => void,
@@ -154,26 +143,17 @@
     }
 
     handleKeyDown = (e: KeyboardEvent) => {
-<<<<<<< HEAD
         const { query, runQuestionQuery } = this.props;
 
         const ENTER_KEY = 13;
         if (e.keyCode === ENTER_KEY && (e.metaKey || e.ctrlKey) && query.canRun()) {
-=======
-        const ENTER_KEY = 13;
-        if (e.keyCode === ENTER_KEY && (e.metaKey || e.ctrlKey) && this.props.query.canRun()) {
->>>>>>> 94aef669
             const { query } = this.props;
             if (e.altKey) {
                 // run just the selected text, if any
                 const selectedText = this._editor.getSelectedText();
                 if (selectedText) {
                     const temporaryCard = query.updateQueryText(selectedText).question().card();
-<<<<<<< HEAD
                     runQuestionQuery({ overrideWithCard: temporaryCard, shouldUpdateUrl: false });
-=======
-                    this.props.runQuery(temporaryCard, { shouldUpdateUrl: false });
->>>>>>> 94aef669
                 }
             } else {
                 runQuestionQuery();
