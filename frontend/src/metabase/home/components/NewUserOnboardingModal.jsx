/* @flow */
import React, { Component } from "react";
import StepIndicators from 'metabase/components/StepIndicators';
import RetinaImage from 'react-retina-image'
<<<<<<< HEAD
import { t } from 'c-3po'

=======
import { t } from 'c-3po';
>>>>>>> 10244686
import MetabaseSettings from "metabase/lib/settings";

type Props = {
    onClose: () => void,
}

type State = {
    step: number
}

const STEPS = [
    {
        title: t`Ask questions and explore`,
        text: t`Click on charts or tables to explore, or ask a new question using the easy interface or the powerful SQL editor.`,
        image: (
            <RetinaImage
                className="absolute full"
                style={{ top: 30 }}
                src={`app/assets/img/welcome-modal-1.png`}
            />
        )
    },
    {
        title: t`Make your own charts`,
        text: t`Create line charts, scatter plots, maps, and more.`,
        image: (
            <RetinaImage
                className="absolute ml-auto mr-auto inline-block left right"
                style={{ bottom: -20,}}
                src={`app/assets/img/welcome-modal-2.png`}
            />
        )
    },
    {
        title: t`Share what you find`,
        text: t`Create powerful and flexible dashboards, and send regular updates via email or Slack.`,
        image: (
            <RetinaImage
                className="absolute ml-auto mr-auto inline-block left right"
                style={{ bottom: -30 }}
                src={`app/assets/img/welcome-modal-3.png`}
            />
        )
    },
]


export default class NewUserOnboardingModal extends Component {

    props: Props
    state: State = {
        step: 1
    }

    nextStep = () => {
        const stepCount = MetabaseSettings.get("has_sample_dataset") ? 3 : 2
        const nextStep = this.state.step + 1;

        if (nextStep <= stepCount) {
            this.setState({ step: nextStep });
        } else {
            this.props.onClose();
        }
    }

    render() {
        const { step } = this.state;
        const currentStep = STEPS[step -1]

        return (
            <div>
                <OnboardingImages
                    currentStep={currentStep}
                />
                <div className="p4 pb3 text-centered">
                    <h2>{currentStep.title}</h2>
                    <p className="ml-auto mr-auto text-paragraph" style={{ maxWidth: 420 }}>
                        {currentStep.text}
                    </p>
                    <div className="flex align-center py2 relative">
                        <div className="ml-auto mr-auto">
                            <StepIndicators
                                currentStep={step}
                                steps={STEPS}
                                goToStep={step => this.setState({ step })}
                            />
                        </div>
                        <a
                            className="link flex-align-right text-bold absolute right"
                            onClick={() => (this.nextStep())}
                        >
<<<<<<< HEAD
                            { step === 3 ? t`Let\'s go` : t`Next` }
=======
                            { step === 3 ? t`Let's go` : t`Next` }
>>>>>>> 10244686
                        </a>
                    </div>
                </div>
            </div>
        );
    }
}

const OnboardingImages = ({ currentStep }, { currentStep: object }) =>
    <div style={{
        position: 'relative',
        backgroundColor: '#F5F9FE',
        borderBottom: '1px solid #DCE1E4',
        height: 254,
        paddingTop: '3em',
        paddingBottom: '3em'
    }}>
        { currentStep.image }
    </div><|MERGE_RESOLUTION|>--- conflicted
+++ resolved
@@ -2,12 +2,7 @@
 import React, { Component } from "react";
 import StepIndicators from 'metabase/components/StepIndicators';
 import RetinaImage from 'react-retina-image'
-<<<<<<< HEAD
-import { t } from 'c-3po'
-
-=======
 import { t } from 'c-3po';
->>>>>>> 10244686
 import MetabaseSettings from "metabase/lib/settings";
 
 type Props = {
@@ -99,11 +94,7 @@
                             className="link flex-align-right text-bold absolute right"
                             onClick={() => (this.nextStep())}
                         >
-<<<<<<< HEAD
-                            { step === 3 ? t`Let\'s go` : t`Next` }
-=======
                             { step === 3 ? t`Let's go` : t`Next` }
->>>>>>> 10244686
                         </a>
                     </div>
                 </div>
