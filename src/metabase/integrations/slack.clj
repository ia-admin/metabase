(ns metabase.integrations.slack
  (:require [clojure.tools.logging :as log]
            [cheshire.core :as json]
            [clj-http.client :as http]
            [metabase.models.setting :refer [defsetting]]
            [metabase.util :as u]))


;; Define a setting which captures our Slack api token
(defsetting slack-token "Slack API bearer token obtained from https://api.slack.com/web#authentication")

(def ^:private ^:const ^String slack-api-base-url "https://slack.com/api")
(def ^:private ^:const ^String files-channel-name "metabase_files")

(defn slack-configured?
  "Is Slack integration configured?"
  []
  (boolean (seq (slack-token))))


(defn- handle-response [{:keys [status body], :as response}]
  (let [body (json/parse-string body keyword)]
    (if (and (= 200 status) (:ok body))
      body
      (let [error (if (= (:error body) "invalid_auth")
                    {:errors {:slack-token "Invalid token"}}
                    {:message (str "Slack API error: " (:error body)), :response body})]
        (log/warn (u/pprint-to-str 'red error))
        (throw (ex-info (:message error) error))))))

(defn- do-slack-request [request-fn params-key endpoint & {:keys [token], :as params, :or {token (slack-token)}}]
  (when token
    (handle-response (request-fn (str slack-api-base-url "/" (name endpoint)) {params-key      (assoc params :token token)
                                                                              :conn-timeout   1000
                                                                              :socket-timeout 1000}))))

(def ^{:arglists '([endpoint & {:as params}]), :style/indent 1} GET  "Make a GET request to the Slack API."  (partial do-slack-request http/get  :query-params))
(def ^{:arglists '([endpoint & {:as params}]), :style/indent 1} POST "Make a POST request to the Slack API." (partial do-slack-request http/post :form-params))

(def ^:private ^{:arglists '([channel-id & {:as args}])} create-channel!
  "Calls Slack api `channels.create` for CHANNEL."
  (partial POST :channels.create, :name))

(def ^:private ^{:arglists '([channel-id & {:as args}])} archive-channel!
  "Calls Slack api `channels.archive` for CHANNEL."
  (partial POST :channels.archive, :channel))

(def ^{:arglists '([& {:as args}])} channels-list
  "Calls Slack api `channels.list` function and returns the list of available channels."
  (comp :channels (partial GET :channels.list, :exclude_archived 1)))

(def ^{:arglists '([& {:as args}])} users-list
  "Calls Slack api `users.list` function and returns the list of available users."
  (comp :members (partial GET :users.list)))

(defn- create-files-channel!
  "Convenience function for creating our Metabase files channel to store file uploads."
  []
  (when-let [{files-channel :channel, :as response} (create-channel! files-channel-name)]
    (when-not files-channel
      (log/error (u/pprint-to-str 'red response))
      (throw (ex-info "Error creating Slack channel for Metabase file uploads" response)))
    ;; Right after creating our files channel, archive it. This is because we don't need users to see it.
    (u/prog1 files-channel
      (archive-channel! (:id <>)))))

(defn- files-channel
  "Return the `metabase_files` channel (as a map) if it exists."
  []
  (some (fn [channel] (when (= (:name channel) files-channel-name)
                        channel))
        (channels-list :exclude_archived 0)))

(defn get-or-create-files-channel!
  "Calls Slack api `channels.info` and `channels.create` function as needed to ensure that a #metabase_files channel exists."
  []
  (or (files-channel)
      (create-files-channel!)))

(defn upload-file!
  "Calls Slack api `files.upload` function and returns the body of the uploaded file."
<<<<<<< HEAD
  [file filename channels]
  {:pre [(string? filename)
         (string? channels)]}
  (let [response (http/post (str slack-api-baseurl "/files.upload") {:multipart [{:name "token",    :content (slack-token)}
                                                                                 {:name "file",     :content file}
                                                                                 {:name "filename", :content filename}
                                                                                 {:name "channels", :content channels}]
                                                                     :as :json})]
=======
  [file filename channel-ids-str]
  {:pre [file (instance? (Class/forName "[B") file) (not (zero? (count file))) (string? filename) (seq filename) (string? channel-ids-str) (seq channel-ids-str) (seq (slack-token))]}
  (let [response (http/post (str slack-api-base-url "/files.upload") {:multipart [{:name "token",    :content (slack-token)}
                                                                                  {:name "file",     :content file}
                                                                                  {:name "filename", :content filename}
                                                                                  {:name "channels", :content channel-ids-str}]
                                                                      :as        :json})]
>>>>>>> 3abf3e91
    (if (= 200 (:status response))
      (u/prog1 (get-in (:body response) [:file :url_private])
        (log/debug "Uploaded image" <>))
      (log/warn "Error uploading file to Slack:" (u/pprint-to-str response)))))

(defn post-chat-message!
  "Calls Slack api `chat.postMessage` function and posts a message to a given channel.
   ATTACHMENTS should be serialized JSON."
  [channel-id text & [attachments]]
  {:pre [(string? channel-id) (string? text)]}
  ;; TODO: it would be nice to have an emoji or icon image to use here
  (POST :chat.postMessage
    :channel     channel-id
    :username    "MetaBot"
    :icon_url    "http://static.metabase.com/metabot_slack_avatar_whitebg.png"
    :text        text
    :attachments (when (seq attachments)
                   (json/generate-string attachments))))<|MERGE_RESOLUTION|>--- conflicted
+++ resolved
@@ -79,24 +79,20 @@
 
 (defn upload-file!
   "Calls Slack api `files.upload` function and returns the body of the uploaded file."
-<<<<<<< HEAD
-  [file filename channels]
-  {:pre [(string? filename)
-         (string? channels)]}
-  (let [response (http/post (str slack-api-baseurl "/files.upload") {:multipart [{:name "token",    :content (slack-token)}
-                                                                                 {:name "file",     :content file}
-                                                                                 {:name "filename", :content filename}
-                                                                                 {:name "channels", :content channels}]
-                                                                     :as :json})]
-=======
   [file filename channel-ids-str]
-  {:pre [file (instance? (Class/forName "[B") file) (not (zero? (count file))) (string? filename) (seq filename) (string? channel-ids-str) (seq channel-ids-str) (seq (slack-token))]}
+  {:pre [file
+         (instance? (Class/forName "[B") file)
+         (not (zero? (count file)))
+         (string? filename)
+         (seq filename)
+         (string? channel-ids-str)
+         (seq channel-ids-str)
+         (seq (slack-token))]}
   (let [response (http/post (str slack-api-base-url "/files.upload") {:multipart [{:name "token",    :content (slack-token)}
                                                                                   {:name "file",     :content file}
                                                                                   {:name "filename", :content filename}
                                                                                   {:name "channels", :content channel-ids-str}]
                                                                       :as        :json})]
->>>>>>> 3abf3e91
     (if (= 200 (:status response))
       (u/prog1 (get-in (:body response) [:file :url_private])
         (log/debug "Uploaded image" <>))
