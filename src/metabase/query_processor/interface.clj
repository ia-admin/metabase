--- conflicted
+++ resolved
@@ -161,11 +161,7 @@
                                fk-field-id      :- (s/maybe (s/constrained su/IntGreaterThanZero
                                                                         (fn [_] (or (assert-driver-supports :foreign-keys) true)) ; assert-driver-supports will throw Exception if driver is bound
                                                                         "foreign-keys is not supported by this driver."))         ; and driver does not support foreign keys
-<<<<<<< HEAD
-                               datetime-unit :- (s/maybe (apply s/enum datetime-field-units))
-=======
                                datetime-unit    :- (s/maybe (apply s/enum datetime-field-units))
->>>>>>> 1c8c21ef
                                binning-strategy :- (s/maybe s/Int)])
 
 (s/defrecord AgFieldRef [index :- s/Int])
